--- conflicted
+++ resolved
@@ -10,12 +10,8 @@
 * Add a :code:`--datetime-format` option to set a strptime datetime format string.
 * :code:`-I` is the short option for :code:`--no-inference`.
 * :doc:`/scripts/csvjoin` supports :code:`--snifflimit` and :code:`--no-inference`.
-<<<<<<< HEAD
-* :doc:`/scripts/csvsql` adds a :code:`--prefix` option to add an expression like IGNORE or REPLACE following the INSERT keyword.
+* :doc:`/scripts/csvsql` adds a :code:`--prefix` option to add expressions like OR IGNORE or OR REPLACE following the INSERT keyword.
 * :doc:`/scripts/csvsql` adds a :code:`--overwrite` flag to drop any existing table with the same name before creating.
-=======
-* :doc:`/scripts/csvsql` adds a :code:`--prefix` option to add expressions like OR IGNORE or OR REPLACE following the INSERT keyword.
->>>>>>> a4854ae1
 * :doc:`/scripts/csvstat` adds a :code:`--freq-count` option to set the maximum number of frequent values to display.
 * :doc:`/scripts/in2csv` adds a :code:`--names` flag to print Excel sheet names.
 * :doc:`/scripts/sql2csv` adds an :code:`--encoding` option to specify the encoding of the input query file.
