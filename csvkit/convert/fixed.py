--- conflicted
+++ resolved
@@ -9,12 +9,7 @@
     """
     Convert a fixed-width file to csv using a CSV-formatted schema description.
 
-<<<<<<< HEAD
-    A schema CSV must start with the header row "column,start,length".
-    Each subsequent row, therefore, is a column name, the starting index of the column (an integer), and the length of the column (also an integer).
-=======
     A schema CSV must start with a header row with (at least) columns labeled "column","start", and "length". (Other columns will be ignored.) For each subsequent row, therefore, those columns will be used to identify a column name, the starting index of the column (an integer), and the length of the column (also an integer).
->>>>>>> 6bd6b5f9
     
     Values in the 'start' column are assumed to be zero-based, unless the first value for 'start' is 1, in which case all values are assumed to be one-based.
     """
@@ -28,29 +23,6 @@
     LENGTH = 2
 
     one_based = None
-<<<<<<< HEAD
-
-    schema_columns = []
-    schema_reader = UnicodeCSVReader(schema)
-
-    header = schema_reader.next()
-    if header != ['column', 'start', 'length']:
-        raise ValueError('schema CSV must begin with a "column,start,length" header row.')
-
-    for row in schema_reader:
-        if row == 'column,start,length':
-            continue
-
-        if one_based is None:
-            one_based = bool(int(row[START]) == 1)
-        
-        if one_based:
-            start = int(row[START]) - 1
-        else: 
-            start = int(row[START])
-
-        schema_columns.append((row[NAME], start, int(row[LENGTH])))
-=======
 
     schema_columns = []
     schema_reader = UnicodeCSVReader(schema)
@@ -59,7 +31,6 @@
 
     for row in schema_reader:
         schema_columns.append(srd(row))
->>>>>>> 6bd6b5f9
 
     # Data is processed first into columns (rather than rows) for easier type inference
     data_columns = [[] for c in schema_columns]
