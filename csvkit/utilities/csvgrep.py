--- conflicted
+++ resolved
@@ -33,13 +33,8 @@
             print_column_names(self.args.file, self.output_file, **self.reader_kwargs)
             return
 
-<<<<<<< HEAD
-        if not self.args.regex and not self.args.pattern:
-            self.argparser.error("One of -r or -m must be specified, unless using the -n option.")
-=======
         if not self.args.regex and not self.args.pattern and not self.args.matchfile:
-            sys.exit("One of -r, -m or -f must be specified, unless using the -n option.")
->>>>>>> 4f3ae8aa
+            self.argparser.error("One of -r, -m or -f must be specified, unless using the -n option.")
 
         rows = CSVKitReader(self.args.file, **self.reader_kwargs)
         column_names = rows.next()
