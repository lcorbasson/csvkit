import argparse
import sys

<<<<<<< HEAD
def init_common_parser(description='',omitflags=''):
    """Prepare a base argparse argument parser so that flags are consistent across different shell command tools.
       If you want to constrain which common args are present, you can pass a string for 'omitflags'. Any argument
       whose single-letter form is contained in 'omitflags' will be left out of the configured parser.  Use 'f' for 
       file.
    """
    parser = argparse.ArgumentParser(description=description)
    if 'f' not in omitflags:
        parser.add_argument('file', metavar="FILE", nargs='?', type=argparse.FileType('r'), default=sys.stdin,
                            help='The CSV file to operate on. If omitted, will accept input on STDIN.')
    if 'd' not in omitflags:
        parser.add_argument('-d', '--delimiter', dest='delimiter', default=',',
                            help='Delimiting character of the input CSV file. Defaults to comma.')
    if 't' not in omitflags:
        parser.add_argument('-t', '--tabs', dest='tabs', action='store_true',
                            help='Specifies that the input CSV file is delimited with tabs. Overrides "-d".')
    if 'q' not in omitflags:
        parser.add_argument('-q', '--quotechar', dest='quotechar', default='"',
                            help='Character used to quote strings in the input CSV file. Defaults to double-quote.')

    if 'e' not in omitflags:
        parser.add_argument('-e', '--encoding', dest='encoding', default='utf-8',
                            help='NOT YET IMPLEMENTED. Reserving flag for unicode-aware future.')
=======
def init_common_parser(description=''):
    """
    Prepare a base argparse argument parser so that flags are consistent across different shell command tools.
    """
    parser = argparse.ArgumentParser(description=description)
    parser.add_argument('file', metavar="FILE", nargs='?', type=argparse.FileType('r'), default=sys.stdin,
                        help='The CSV file to operate on. If omitted, will accept input on STDIN.')
    parser.add_argument('-d', '--delimiter', dest='delimiter', default=',',
                        help='Delimiting character of the input CSV file. Defaults to comma.')
    parser.add_argument('-t', '--tabs', dest='tabs', action='store_true',
                        help='Specifies that the input CSV file is delimited with tabs. Overrides "-d".')
    parser.add_argument('-q', '--quotechar', dest='quotechar', default='"',
                        help='Character used to quote strings in the input CSV file. Defaults to double-quote.')
    parser.add_argument('-e', '--encoding', dest='encoding', default='utf-8',
                        help='Specify the encoding the input file.')

    return parser                    
>>>>>>> 56afa42c

def extract_csv_reader_kwargs(args):
    """
    Extracts those from the command-line arguments those would should be passed through to the CSV reader.
    """
    return {
            'encoding': args.encoding,
            'delimiter': '\t' if args.tabs else args.delimiter,
            'quotechar': args.quotechar,
        }<|MERGE_RESOLUTION|>--- conflicted
+++ resolved
@@ -1,7 +1,6 @@
 import argparse
 import sys
 
-<<<<<<< HEAD
 def init_common_parser(description='',omitflags=''):
     """Prepare a base argparse argument parser so that flags are consistent across different shell command tools.
        If you want to constrain which common args are present, you can pass a string for 'omitflags'. Any argument
@@ -24,27 +23,7 @@
 
     if 'e' not in omitflags:
         parser.add_argument('-e', '--encoding', dest='encoding', default='utf-8',
-                            help='NOT YET IMPLEMENTED. Reserving flag for unicode-aware future.')
-=======
-def init_common_parser(description=''):
-    """
-    Prepare a base argparse argument parser so that flags are consistent across different shell command tools.
-    """
-    parser = argparse.ArgumentParser(description=description)
-    parser.add_argument('file', metavar="FILE", nargs='?', type=argparse.FileType('r'), default=sys.stdin,
-                        help='The CSV file to operate on. If omitted, will accept input on STDIN.')
-    parser.add_argument('-d', '--delimiter', dest='delimiter', default=',',
-                        help='Delimiting character of the input CSV file. Defaults to comma.')
-    parser.add_argument('-t', '--tabs', dest='tabs', action='store_true',
-                        help='Specifies that the input CSV file is delimited with tabs. Overrides "-d".')
-    parser.add_argument('-q', '--quotechar', dest='quotechar', default='"',
-                        help='Character used to quote strings in the input CSV file. Defaults to double-quote.')
-    parser.add_argument('-e', '--encoding', dest='encoding', default='utf-8',
-                        help='Specify the encoding the input file.')
-
-    return parser                    
->>>>>>> 56afa42c
-
+                            help='Specify the encoding the input file.')
 def extract_csv_reader_kwargs(args):
     """
     Extracts those from the command-line arguments those would should be passed through to the CSV reader.
