--- conflicted
+++ resolved
@@ -166,12 +166,9 @@
         if 'H' not in self.override_flags:
             self.argparser.add_argument('-H', '--no-header-row', dest='no_header_row', action='store_true',
                                         help='Specify that the input CSV file has no header row. Will create default headers (a,b,c,...).')
-<<<<<<< HEAD
         if 'L' not in self.override_flags:
             self.argparser.add_argument('-L', '--skip-lines', dest='skip_lines', type=int,
                                         help='Specify the number of initial lines to skip (e.g. comments, copyright notices, empty rows).')
-=======
->>>>>>> 45b367ae
         if 'v' not in self.override_flags:
             self.argparser.add_argument('-v', '--verbose', dest='verbose', action='store_true',
                                         help='Print detailed tracebacks when errors occur.')
