--- conflicted
+++ resolved
@@ -58,11 +58,7 @@
                 sys.stdout.write(u'\tUnique values: %i\n' % len(uniques))
                 sys.stdout.write(u'\t5 most frequent values:\n')
                 for top in freq(values):
-<<<<<<< HEAD
-                    sys.stdout.write(u'\t%s:\t%s' % (top[0], top[1]))
-=======
                     sys.stdout.write(u'\t\t%s:\t%s\n' % (top[0], top[1]))
->>>>>>> dc4142bd
 
                 if c.type == unicode:
                     sys.stdout.write(u'\tMax length: %i\n' % c.max_length)
