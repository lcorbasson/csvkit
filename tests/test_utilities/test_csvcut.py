#!/usr/bin/env python
# -*- coding: utf-8 -*-

import sys

import agate
import six

try:
    import unittest2 as unittest
    from mock import patch
except ImportError:
    import unittest
    from unittest.mock import patch

from csvkit.utilities.csvcut import CSVCut, launch_new_instance
from tests import ColumnsTests, NamesTests


<<<<<<< HEAD
class TestCSVCut(unittest.TestCase, ColumnsTests, NamesTests):
=======
class TestCSVCut(unittest.TestCase, NamesTests, ColumnsTests):
>>>>>>> abcbebf8
    Utility = CSVCut

    def test_launch_new_instance(self):
        with patch.object(sys, 'argv', ['csvcut', 'examples/dummy.csv']):
            launch_new_instance()

    def test_simple(self):
        args = ['-c', '1,3', 'examples/dummy.csv']
        output_file = six.StringIO()
        utility = CSVCut(args, output_file)

        utility.main()

        input_file = six.StringIO(output_file.getvalue())
        reader = agate.reader(input_file)

        self.assertEqual(next(reader), ['a', 'c'])
        self.assertEqual(next(reader), ['1', '3'])

    def test_unicode(self):
        args = ['-c', '1,3', 'examples/test_utf8.csv']
        output_file = six.StringIO()
        utility = CSVCut(args, output_file)

        utility.main()

        input_file = six.StringIO(output_file.getvalue())
        reader = agate.reader(input_file)

        self.assertEqual(next(reader), ['foo', 'baz'])
        self.assertEqual(next(reader), ['1', '3'])
        self.assertEqual(next(reader), ['4', u'ʤ'])

    def test_with_gzip(self):
        args = ['-c', '1,3', 'examples/dummy.csv.gz']
        output_file = six.StringIO()
        utility = CSVCut(args, output_file)

        utility.main()

        input_file = six.StringIO(output_file.getvalue())
        reader = agate.reader(input_file)

        self.assertEqual(next(reader), ['a', 'c'])
        self.assertEqual(next(reader), ['1', '3'])

    def test_with_bzip2(self):
        args = ['-c', '1,3', 'examples/dummy.csv.bz2']
        output_file = six.StringIO()
        utility = CSVCut(args, output_file)

        utility.main()

        input_file = six.StringIO(output_file.getvalue())
        reader = agate.reader(input_file)

        self.assertEqual(next(reader), ['a', 'c'])
        self.assertEqual(next(reader), ['1', '3'])

    def test_exclude(self):
        args = ['-C', '1,3', 'examples/dummy.csv']
        output_file = six.StringIO()
        utility = CSVCut(args, output_file)

        utility.main()

        input_file = six.StringIO(output_file.getvalue())
        reader = agate.reader(input_file)

        self.assertEqual(next(reader), ['b'])
        self.assertEqual(next(reader), ['2'])

    def test_include_and_exclude(self):
        args = ['-c', '1,3', '-C', '3', 'examples/dummy.csv']
        output_file = six.StringIO()
        utility = CSVCut(args, output_file)

        utility.main()

        input_file = six.StringIO(output_file.getvalue())
        reader = agate.reader(input_file)

        self.assertEqual(next(reader), ['a'])
        self.assertEqual(next(reader), ['1'])

    def test_no_header_row(self):
        args = ['-c', '2', '--no-header-row', 'examples/no_header_row.csv']
        output_file = six.StringIO()
        utility = CSVCut(args, output_file)

        utility.main()

        input_file = six.StringIO(output_file.getvalue())
        reader = agate.reader(input_file)

        self.assertEqual(next(reader), ['B'])
        self.assertEqual(next(reader), ['2'])<|MERGE_RESOLUTION|>--- conflicted
+++ resolved
@@ -17,11 +17,7 @@
 from tests import ColumnsTests, NamesTests
 
 
-<<<<<<< HEAD
 class TestCSVCut(unittest.TestCase, ColumnsTests, NamesTests):
-=======
-class TestCSVCut(unittest.TestCase, NamesTests, ColumnsTests):
->>>>>>> abcbebf8
     Utility = CSVCut
 
     def test_launch_new_instance(self):
