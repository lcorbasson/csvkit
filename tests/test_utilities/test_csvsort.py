--- conflicted
+++ resolved
@@ -17,11 +17,7 @@
 from tests import ColumnsTests, NamesTests
 
 
-<<<<<<< HEAD
 class TestCSVSort(unittest.TestCase, ColumnsTests, NamesTests):
-=======
-class TestCSVSort(unittest.TestCase, NamesTests, ColumnsTests):
->>>>>>> abcbebf8
     Utility = CSVSort
 
     def test_launch_new_instance(self):
