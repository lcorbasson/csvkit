1.0.0
-----

This is a major release of csvkit. The entire backend has been rewritten to leverage the agate data analysis library, rather than bespoke implementations. In addition to the specific changes enumerated below there may be small changes to the way the output of the various tools is formatted. For example:

* If `--no-header-row` is set, the output will have column names A, B, C, etc. instead of column1, column2, column3, etc.

If you have built data workflows on top of csvkit you should not upgrade without thorough testing.

Backwards-incompatible changes:

* When using the --columns or --not-columns options, you must not have spaces around the comma-separated values, unless the column names contain spaces.
* CSVKitReader, CSVKitWriter, CSVKitDictReader, and CSVKitDictWriter have been removed. Use agate.reader, agate.writer, agate.DictReader and agate.DictWriter.
* Drop Python 2.6 support.

Improvements:

* "import csvkit as csv" will now defer to agate readers/writers.
* csvgrep supports --no-header-row.
* csvsql supports custom SQLAlchemy dialects.
* csvstat supports --names.
* in2csv "csv itself" conversions now use agate.Table.
* Documentation: Update tool usage, remove shell prompts, document connection string, correct typos.

Fixes:

* in2csv DBF conversion works with Python 3.
* in2csv correctly guesses format when file has an uppercase extension.
* in2csv sets the correct flag for --no-inference.
* in2csv again supports nested JSON objects (fixes regression).
* csvgrep can match multiline values.
<<<<<<< HEAD
* csvgrep supports --no-header-row.
* csvlook supports --snifflimit and --no-inference.
* csvsql supports custom SQLAlchemy dialects.
=======
>>>>>>> 4f4cccd9
* csvsql correctly escapes `%` characters in SQL queries.
* csvstack supports stacking a single file.
* FilteringCSVReader's any_match argument works correctly.
* All tools handle empty files without error.

0.9.1
-----

* Add Antonio Lima to AUTHORS.
* Add support for ndjson. (#329)
* Add missing docs for csvcut -C. (#227)
* Reorganize docs so TOC works better. (#339)
* Render docs locally with RTD theme.
* Fix header in "tricks" docs.
* Add install instructions to tutorial. (#331)
* Add killer examples to doc index. (#328)
* Reorganize doc index
* Fix broken csvkit module documentation. (#327)
* Fix version of openpyxl to work around encoding issue. (#391, #288)

0.9.0
-----

* Write missing sections of the tutorial. (#32)
* Remove -q arg from sql2csv (conflicts with common flag).
* Fix csvjoin in case where left dataset rows without all columns.
* Rewrote tutorial based on LESO data. (#324)
* Don't error in csvjson if lat/lon columns are null. (#326)
* Maintain field order in output of csvjson.
* Add unit test for json in2csv. (#77)
* Maintain key order when converting JSON into CSV. (#325.)
* Upgrade python-dateutil to version 2.2 (#304)
* Fix sorting of columns with null values. (#302)
* Added release documentation.
* Fill out short rows with null values. (#313)
* Fix unicode output for csvlook and csvstat. (#315)
* Add documentation for --zero. (#323)
* Fix Integrity error when inserting zero rows in database with csvsql. (#299)
* Add Michael Mior to AUTHORS. (#305)
* Add --count option to CSVStat.
* Implement csvformat.
* Fix bug causing CSVKitDictWriter to output 'utf-8' for blank fields.

0.8.0
-----

* Add pnaimoli to AUTHORS.
* Fix column specification in csvstat. (#236)
* Added "Tips and Tricks" documentation. (#297, #298)
* Add Espartaco Palma to AUTHORS.
* Remove unnecessary enumerate calls. (#292)
* Deprecated DBF support for Python 3+.
* Add support for Python 3.3 and 3.4 (#239)

0.7.3
-----

* Fix date handling with openpyxl > 2.0 (#285)
* Add Kristina Durivage to AUTHORS. (#243)
* Added Richard Low to AUTHORS.
* Support SQL queries "directly" on CSV files. (#276)
* Add Tasneem Raja to AUTHORS.
* Fix off-by-one error in open ended column ranges. (#238)
* Add Matt Pettis to AUTHORS.
* Add line numbers flag to csvlook (#244)
* Only install argparse for Python < 2.7. (#224)
* Add Diego Rabatone Oliveira to AUTHORS.
* Add Ryan Murphy to AUTHORS.
* Fix DBF dependency. (#270)

0.7.2
-----

* Fix CHANGELOG for release.

0.7.1
-----

* Fix homepage url in setup.py.

0.7.0
-----

* Fix XLSX datetime normalization bug. (#223)
* Add raistlin7447 to AUTHORS.
* Merged sql2csv utility (#259).
* Add Jeroen Janssens to AUTHORS.
* Validate csvsql DB connections before parsing CSVs. (#257)
* Clarify install process for Ubuntu. (#249)
* Clarify docs for --escapechar. (#242)
* Make ``import csvkit`` API compatible with ``import csv``.
* Update Travis CI link. (#258)
* Add Sébastien Fievet to AUTHORS.
* Use case-sensitive name for SQLAlchemy (#237)
* Add Travis Swicegood to AUTHORS.

0.6.1
-----

* Add Chris Rosenthal to AUTHORS.
* Fix multi-file input to csvsql. (#193)
* Passing --snifflimit=0 to disable dialect sniffing. (#190)
* Add aarcro to the AUTHORS file.
* Improve performance of csvgrep. (#204)
* Add Matt Dudys to AUTHORS.
* Add support for --skipinitialspace. (#201)
* Add Joakim Lundborg to AUTHORS.
* Add --no-inference option to in2csv and csvsql. (#206)
* Add Federico Scrinzi to AUTHORS file.
* Add --no-header-row to all tools. (#189)
* Fix csvstack blowing up on empty files. (#209)
* Add Chris Rosenthal to AUTHORS file.
* Add --db-schema option to csvsql. (#216)
* Add Shane StClair to AUTHORS file.
* Add --no-inference support to csvsort. (#222)

0.5.0
-----

* Implement geojson support in csvjson. (#159)
* Optimize writing of eight bit codecs. (#175)
* Created csvpy. (#44)
* Support --not-columns for excluding columns. (#137)
* Add Jan Schulz to AUTHORS file.
* Add Windows scripts. (#111, #176)
* csvjoin, csvsql and csvstack will no longer hold open all files. (#178)
* Added Noah Hoffman to AUTHORS.
* Make csvlook output compatible with emacs table markup. (#174)

0.4.4
-----

* Add Derek Wilson to AUTHORS.
* Add Kevin Schaul to AUTHORS.
* Add DBF support to in2csv. (#11, #160)
* Support --zero option for zero-based column indexing. (#144)
* Support mixing nulls and blanks in string columns.
* Add --blanks option to csvsql. (#149)
* Add multi-file (glob) support to csvsql. (#146)
* Add Gregory Temchenko to AUTHORS.
* Add --no-create option to csvsql. (#148)
* Add Anton Ian Sipos to AUTHORS.
* Fix broken pipe errors. (#150)

0.4.3
-----

* Begin CHANGELOG (a bit late, I'll admit).<|MERGE_RESOLUTION|>--- conflicted
+++ resolved
@@ -17,6 +17,7 @@
 
 * "import csvkit as csv" will now defer to agate readers/writers.
 * csvgrep supports --no-header-row.
+* csvlook supports --snifflimit and --no-inference.
 * csvsql supports custom SQLAlchemy dialects.
 * csvstat supports --names.
 * in2csv "csv itself" conversions now use agate.Table.
@@ -29,12 +30,6 @@
 * in2csv sets the correct flag for --no-inference.
 * in2csv again supports nested JSON objects (fixes regression).
 * csvgrep can match multiline values.
-<<<<<<< HEAD
-* csvgrep supports --no-header-row.
-* csvlook supports --snifflimit and --no-inference.
-* csvsql supports custom SQLAlchemy dialects.
-=======
->>>>>>> 4f4cccd9
 * csvsql correctly escapes `%` characters in SQL queries.
 * csvstack supports stacking a single file.
 * FilteringCSVReader's any_match argument works correctly.
